package com.cibo.provenance.kvstore

import java.io.{BufferedInputStream, ByteArrayInputStream}
import java.util
import java.util.Collections
import java.util.concurrent.{AbstractExecutorService, TimeUnit}

import com.amazonaws.ClientConfiguration
import com.amazonaws.auth.DefaultAWSCredentialsProviderChain
import com.amazonaws.regions.Regions
import com.amazonaws.services.s3.AmazonS3
import com.amazonaws.services.s3.iterable.S3Objects
import com.amazonaws.services.s3.model._
import com.cibo.provenance.{CacheUtils, Codec}
import com.cibo.provenance.exceptions.{AccessErrorException, NotFoundException}
import com.github.dwhjames.awswrap.s3.AmazonS3ScalaClient

import scala.concurrent.{ExecutionContext, ExecutionContextExecutorService, Future}
import scala.util.{Failure, Try}
import scala.util.control.NonFatal


class S3Store(val basePath: String)(implicit val amazonS3: AmazonS3 = S3Store.amazonS3) extends KVStore {

  require(!basePath.endsWith("/"), s"Found a trailing slash in $basePath")
  require(!basePath.substring(4).contains("//"), s"Found multiple consecutive slashes in $basePath")

  // implement the KVStore public API

  def isLocal: Boolean = false

  def isRemote: Boolean = true

  val (s3Bucket, s3Path): (String, String) =
    "s3://(.*?)/(.*)".r
      .findFirstMatchIn(basePath)
      .map(head => (head.subgroups.head, head.subgroups.last))
      .getOrElse(throw new IllegalArgumentException(f"Bad s3 path: $basePath"))

  def exists(path: String): Boolean = {
    val lor = new ListObjectsRequest()
    lor.setBucketName(s3Bucket)
    lor.setPrefix(s3Path + (if (path.isEmpty) "" else "/" + path))
    lor.setDelimiter("/")
    lor.setMaxKeys(1)

    import scala.collection.JavaConverters._

    Try(amazonS3.listObjects(lor)).transform(
      ol => Try {
        ol.getCommonPrefixes.asScala.contains(s3Path + "/") || ol.getObjectSummaries.asScala.map(_.getKey).contains(s3Path)
      },
      e => Failure(new RuntimeException(s"Error checking existence of $basePath", e))
    ).get
  }

<<<<<<< HEAD
  def putBytes(key: String, value: Array[Byte], contentTypeOption: Option[String] = None): Unit = {
    val fullKey = getFullS3KeyForRelativeKey(key)
    createBucketIfMissing
=======
  // the KVStore protected API

  protected def getAbsolutePathForKey(key: String): String =
    if (s3Path.nonEmpty) s3Path + "/" + key else key

  protected def putBytesForAbsolutePath(absolutePath: String, value: Array[Byte]): Unit = {
    logger.debug(s"putBytesForAbsolutePath: saving to $absolutePath")
    createBucketIfMissing

>>>>>>> c151c279
    val metadata = new ObjectMetadata()
    contentTypeOption match {
      case Some(contentType) => metadata.setContentType(contentType)
      case None =>
    }
    metadata.setContentLength(value.length.toLong)
    try {
      amazonS3.putObject(s3Bucket, fullKey, new ByteArrayInputStream(value), metadata)
    } catch {
      case e: Exception =>
<<<<<<< HEAD
        logger.error(s"Failed to put byte array to s3://$s3Bucket/$fullKey", e)
        new AccessErrorException(s"Failed to put byte array to s3://$s3Bucket/$fullKey")
    }
  }

  def getBytes(key: String): Array[Byte] = {
    val fullKey = getFullS3KeyForRelativeKey(key)
=======
        throw new AccessErrorException(s"Failed to put byte array to s3://$s3Bucket/$absolutePath", e)
    }
  }

  protected def putBytesForAbsolutePathAsync(absolutePath: String, value: Array[Byte])(implicit ec: ExecutionContext): Future[Unit] = {
    logger.debug(s"putBytesForAbsolutePath: saving to $absolutePath")
    createBucketIfMissing

    putObject(s3Bucket, absolutePath, value)
      .transform(
        identity[PutObjectResult],
        {
            case e: Exception => new AccessErrorException(s"Failed to put byte array to s3://$s3Bucket/$absolutePath", e)
            case other => other // Throwable, etc
        }
      ).map { _ => }
  }


  private def putObject(bucket: String, key: String, objContentBytes: Array[Byte])(implicit ec: ExecutionContext): Future[PutObjectResult] = {
    val baInputStream = new ByteArrayInputStream(objContentBytes)
    val metadata = new ObjectMetadata()
    metadata.setContentType("application/json")
    metadata.setContentLength(objContentBytes.length.toLong)

    val putObjectRequest = new PutObjectRequest(bucket, key, baInputStream, metadata)

    S3Store.richClient(ec).putObject(putObjectRequest).transform(
      identity[PutObjectResult],
      {
        case e: Exception => new AccessErrorException(s"Failed to write byte array to s3://$bucket/$key", e)
        case other => other // Throwable, etc
      }
    )
  }

  protected def getBytesForAbsolutePath(absolutePath: String): Array[Byte] = {
>>>>>>> c151c279
    createBucketIfMissing
    try {
      val obj: S3Object = amazonS3.getObject(s3Bucket, fullKey)
      try {
        val bis: BufferedInputStream = new java.io.BufferedInputStream(obj.getObjectContent)
        val content: Array[Byte] = Stream.continually(bis.read).takeWhile(_ != -1).map(_.toByte).toArray
        content
      } finally {
        obj.close()
      }
    } catch {
      case e: AmazonS3Exception =>
<<<<<<< HEAD
        logger.error(s"Failed to find object in bucket s3://$s3Bucket/$fullKey!", e)
        throw new NotFoundException(s"Failed to find object in bucket s3://$s3Bucket/$fullKey!")
      case e: Exception =>
        logger.error(s"Error accessing s3://$s3Bucket/$fullKey!", e)
        throw new AccessErrorException(s"Error accessing s3://$s3Bucket/$fullKey!")
=======
        throw new NotFoundException(s"Failed to find object in bucket s3://$s3Bucket/$absolutePath!", e)
      case e: Exception =>
        throw new AccessErrorException(s"Error accessing s3://$s3Bucket/$absolutePath!", e)
>>>>>>> c151c279
    }
  }

  def putBytesAsync(key: String, value: Array[Byte], contentTypeOption: Option[String])(implicit ec: ExecutionContext): Future[PutObjectResult] = {
    val fullKey = getFullS3KeyForRelativeKey(key)
    createBucketIfMissing
    val baInputStream = new ByteArrayInputStream(value)
    val metadata = new ObjectMetadata()
    contentTypeOption match {
      case Some(contentType) => metadata.setContentType(contentType)
      case None =>
    }
    metadata.setContentLength(value.length.toLong)
    val putObjectRequest = new PutObjectRequest(s3Bucket, fullKey, baInputStream, metadata)
    S3Store.amazonS3Scala(ec).putObject(putObjectRequest).transform(
      identity[PutObjectResult],
      e => {
        logger.error(s"Failed to put byte array to s3://$s3Bucket/$fullKey", e)
        new AccessErrorException(s"Failed to put byte array to s3://$s3Bucket/$fullKey")
      }
    )
  }


  def getBytesAsync(key: String)(implicit ec: ExecutionContext): Future[Array[Byte]] = {
    val fullKey = getFullS3KeyForRelativeKey(key)
    createBucketIfMissing
    S3Store.amazonS3Scala(ec).getObject(s3Bucket, fullKey).transform(
      {
        obj =>
          try {
            val bis: BufferedInputStream = new java.io.BufferedInputStream(obj.getObjectContent)
            val content: Array[Byte] = Stream.continually(bis.read).takeWhile(_ != -1).map(_.toByte).toArray
            content
          } finally {
            obj.close()
          }
      },
      {
<<<<<<< HEAD
        {
          case e: AmazonS3Exception =>
            logger.error(s"Failed to find object in bucket s3://$s3Bucket/$fullKey!", e)
            throw new NotFoundException(s"Failed to find object in bucket s3://$s3Bucket/$fullKey!")
          case e: Exception =>
            logger.error(s"Error accessing s3://$s3Bucket/$fullKey!", e)
            throw new AccessErrorException(s"Error accessing s3://$s3Bucket/$fullKey!")
        }
=======
        case e: AmazonS3Exception => throw new NotFoundException(s"Failed to find object in bucket s3://$s3Bucket/$absolutePath!", e)
        case e: Exception => throw new AccessErrorException(s"Error accessing s3://$s3Bucket/$absolutePath!", e)
        case other => other // Throwable, etc.
>>>>>>> c151c279
      }
    )
  }

  def getKeySuffixes(
    keyPrefix: String = "",
    delimiterOption: Option[String] = None
  ): Iterable[String] = {
    val fullPrefix = getFullS3KeyForRelativeKey(keyPrefix)
    val offset: Int =
      if (fullPrefix.endsWith("/"))
        fullPrefix.length
      else
        fullPrefix.length + 1

    import scala.collection.JavaConverters._
    val fullKeys = S3Objects.withPrefix(amazonS3, s3Bucket, fullPrefix).iterator().asScala.toList.map(_.getKey())

    fullKeys.map { fullPath =>
      // This has more sanity checking that should be necessary, but one-off errors have crept in several times.
      assert(fullPath.startsWith(fullPrefix), s"Full path '$fullPath' does not start with the expected prefix '$fullPrefix' (from $keyPrefix)")
      fullPath
        .substring(offset)
        .ensuring(!_.startsWith("/"), s"Full path suffix should not start with a '/'")
    }
  }

  // protected API

  protected def getFullS3KeyForRelativeKey(key: String): String =
    if (s3Path.nonEmpty) s3Path + "/" + key else key

  protected[provenance] def remove(path: String): Unit = {
    amazonS3.deleteObject(s3Bucket, s3Path  + "/" + path)
  }

  protected lazy val createBucketIfMissing: Unit = {
    // This is only done once.
    val exists = try amazonS3.doesBucketExistV2(s3Bucket) catch {
      case e: Exception =>
        throw new AccessErrorException(s"Error checking existence bucket $s3Bucket!", e)
    }

    if (!exists) {
      logger.warn(s"Bucket $s3Bucket not found. Creating it now.")
      try amazonS3.createBucket(s3Bucket) catch {
        case e: Exception =>
          throw new RuntimeException(s"Error creating bucket $s3Bucket!", e)
      }
    }
  }
}

object S3Store {
  import io.circe._

  implicit val encoder: Encoder[S3Store] =
    Encoder.forProduct1("basePath") { obj => Tuple1(obj.basePath) }

  implicit val decoder: Decoder[S3Store] =
    Decoder.forProduct1("basePath") { basePath: String => new S3Store(basePath) }

  implicit val codec: Codec[S3Store] = Codec(encoder, decoder)

  lazy val amazonS3: AmazonS3 = amazonS3Scala(scala.concurrent.ExecutionContext.global).client

  def amazonS3Scala(implicit ec: ExecutionContext): AmazonS3ScalaClient = richClientCache.get(ec)

  private val richClientCache =
    CacheUtils.mkLoadingCache(100) {
      implicit ec: ExecutionContext =>
        // Set buffer size hint assuming 100 ms round trip, 100 MBps connection
        val bufferSize = (0.100 * 100000000/8).toInt

        val s3CredsProvider: DefaultAWSCredentialsProviderChain = new DefaultAWSCredentialsProviderChain()

        val region: Regions = Regions.US_EAST_1

        val clientConfiguration: ClientConfiguration = new ClientConfiguration()
          .withMaxConnections(Runtime.getRuntime.availableProcessors * 10)
          .withMaxErrorRetry (10)
          .withConnectionTimeout (10 * 60 * 1000)
          .withSocketTimeout (10 * 60 * 1000)
          .withTcpKeepAlive(true)
          .withSocketBufferSizeHints(bufferSize, bufferSize)

        val executorService: ExecutionContextExecutorService =
          new AbstractExecutorService with ExecutionContextExecutorService {
            override def prepare(): ExecutionContext = ec
            override def isShutdown = false
            override def isTerminated = false
            override def shutdown() = ()
            override def shutdownNow(): util.List[Runnable] = Collections.emptyList[Runnable]
            override def execute(runnable: Runnable): Unit = ec execute runnable
            override def reportFailure(t: Throwable): Unit = ec reportFailure t
            override def awaitTermination(length: Long, unit: TimeUnit): Boolean = false
          }

        new AmazonS3ScalaClient(
          awsCredentialsProvider = s3CredsProvider,
          clientConfiguration = clientConfiguration,
          region = Some(region),
          endpointConfiguration = None,
          clientOptions = None,
          executorService = executorService
        )
    }
}<|MERGE_RESOLUTION|>--- conflicted
+++ resolved
@@ -54,21 +54,9 @@
     ).get
   }
 
-<<<<<<< HEAD
   def putBytes(key: String, value: Array[Byte], contentTypeOption: Option[String] = None): Unit = {
     val fullKey = getFullS3KeyForRelativeKey(key)
     createBucketIfMissing
-=======
-  // the KVStore protected API
-
-  protected def getAbsolutePathForKey(key: String): String =
-    if (s3Path.nonEmpty) s3Path + "/" + key else key
-
-  protected def putBytesForAbsolutePath(absolutePath: String, value: Array[Byte]): Unit = {
-    logger.debug(s"putBytesForAbsolutePath: saving to $absolutePath")
-    createBucketIfMissing
-
->>>>>>> c151c279
     val metadata = new ObjectMetadata()
     contentTypeOption match {
       case Some(contentType) => metadata.setContentType(contentType)
@@ -79,53 +67,12 @@
       amazonS3.putObject(s3Bucket, fullKey, new ByteArrayInputStream(value), metadata)
     } catch {
       case e: Exception =>
-<<<<<<< HEAD
-        logger.error(s"Failed to put byte array to s3://$s3Bucket/$fullKey", e)
-        new AccessErrorException(s"Failed to put byte array to s3://$s3Bucket/$fullKey")
+        throw new AccessErrorException(s"Failed to put byte array to s3://$s3Bucket/$fullKey", e)
     }
   }
 
   def getBytes(key: String): Array[Byte] = {
     val fullKey = getFullS3KeyForRelativeKey(key)
-=======
-        throw new AccessErrorException(s"Failed to put byte array to s3://$s3Bucket/$absolutePath", e)
-    }
-  }
-
-  protected def putBytesForAbsolutePathAsync(absolutePath: String, value: Array[Byte])(implicit ec: ExecutionContext): Future[Unit] = {
-    logger.debug(s"putBytesForAbsolutePath: saving to $absolutePath")
-    createBucketIfMissing
-
-    putObject(s3Bucket, absolutePath, value)
-      .transform(
-        identity[PutObjectResult],
-        {
-            case e: Exception => new AccessErrorException(s"Failed to put byte array to s3://$s3Bucket/$absolutePath", e)
-            case other => other // Throwable, etc
-        }
-      ).map { _ => }
-  }
-
-
-  private def putObject(bucket: String, key: String, objContentBytes: Array[Byte])(implicit ec: ExecutionContext): Future[PutObjectResult] = {
-    val baInputStream = new ByteArrayInputStream(objContentBytes)
-    val metadata = new ObjectMetadata()
-    metadata.setContentType("application/json")
-    metadata.setContentLength(objContentBytes.length.toLong)
-
-    val putObjectRequest = new PutObjectRequest(bucket, key, baInputStream, metadata)
-
-    S3Store.richClient(ec).putObject(putObjectRequest).transform(
-      identity[PutObjectResult],
-      {
-        case e: Exception => new AccessErrorException(s"Failed to write byte array to s3://$bucket/$key", e)
-        case other => other // Throwable, etc
-      }
-    )
-  }
-
-  protected def getBytesForAbsolutePath(absolutePath: String): Array[Byte] = {
->>>>>>> c151c279
     createBucketIfMissing
     try {
       val obj: S3Object = amazonS3.getObject(s3Bucket, fullKey)
@@ -138,17 +85,9 @@
       }
     } catch {
       case e: AmazonS3Exception =>
-<<<<<<< HEAD
-        logger.error(s"Failed to find object in bucket s3://$s3Bucket/$fullKey!", e)
-        throw new NotFoundException(s"Failed to find object in bucket s3://$s3Bucket/$fullKey!")
+        throw new NotFoundException(s"Failed to find object in bucket s3://$s3Bucket/$fullKey!", e)
       case e: Exception =>
-        logger.error(s"Error accessing s3://$s3Bucket/$fullKey!", e)
-        throw new AccessErrorException(s"Error accessing s3://$s3Bucket/$fullKey!")
-=======
-        throw new NotFoundException(s"Failed to find object in bucket s3://$s3Bucket/$absolutePath!", e)
-      case e: Exception =>
-        throw new AccessErrorException(s"Error accessing s3://$s3Bucket/$absolutePath!", e)
->>>>>>> c151c279
+        throw new AccessErrorException(s"Error accessing s3://$s3Bucket/$fullKey!", e)
     }
   }
 
@@ -165,9 +104,9 @@
     val putObjectRequest = new PutObjectRequest(s3Bucket, fullKey, baInputStream, metadata)
     S3Store.amazonS3Scala(ec).putObject(putObjectRequest).transform(
       identity[PutObjectResult],
-      e => {
-        logger.error(s"Failed to put byte array to s3://$s3Bucket/$fullKey", e)
-        new AccessErrorException(s"Failed to put byte array to s3://$s3Bucket/$fullKey")
+      {
+        case e: Exception => new AccessErrorException(s"Error accessing s3://$s3Bucket/$fullKey!", e)
+        case other => other
       }
     )
   }
@@ -188,20 +127,9 @@
           }
       },
       {
-<<<<<<< HEAD
-        {
-          case e: AmazonS3Exception =>
-            logger.error(s"Failed to find object in bucket s3://$s3Bucket/$fullKey!", e)
-            throw new NotFoundException(s"Failed to find object in bucket s3://$s3Bucket/$fullKey!")
-          case e: Exception =>
-            logger.error(s"Error accessing s3://$s3Bucket/$fullKey!", e)
-            throw new AccessErrorException(s"Error accessing s3://$s3Bucket/$fullKey!")
-        }
-=======
-        case e: AmazonS3Exception => throw new NotFoundException(s"Failed to find object in bucket s3://$s3Bucket/$absolutePath!", e)
-        case e: Exception => throw new AccessErrorException(s"Error accessing s3://$s3Bucket/$absolutePath!", e)
-        case other => other // Throwable, etc.
->>>>>>> c151c279
+        case e: AmazonS3Exception => throw new NotFoundException(s"Failed to load object from s3://$s3Bucket/$fullKey!", e)
+        case e: Exception => throw new AccessErrorException(s"Error accessing s3://$s3Bucket/$fullKey!", e)
+        case other => other
       }
     )
   }
@@ -241,15 +169,17 @@
   protected lazy val createBucketIfMissing: Unit = {
     // This is only done once.
     val exists = try amazonS3.doesBucketExistV2(s3Bucket) catch {
-      case e: Exception =>
-        throw new AccessErrorException(s"Error checking existence bucket $s3Bucket!", e)
+      case NonFatal(e) =>
+        logger.error(s"Error checking existence bucket $s3Bucket", e)
+        throw new RuntimeException(s"Error checking existence bucket $s3Bucket", e)
     }
 
     if (!exists) {
-      logger.warn(s"Bucket $s3Bucket not found. Creating it now.")
+      logger.info(s"Bucket $s3Bucket not found. Creating it now.")
       try amazonS3.createBucket(s3Bucket) catch {
-        case e: Exception =>
-          throw new RuntimeException(s"Error creating bucket $s3Bucket!", e)
+        case NonFatal(e) =>
+          logger.error(s"Error creating bucket $s3Bucket", e)
+          throw new RuntimeException(s"Error creating bucket $s3Bucket", e)
       }
     }
   }
@@ -293,7 +223,7 @@
             override def prepare(): ExecutionContext = ec
             override def isShutdown = false
             override def isTerminated = false
-            override def shutdown() = ()
+            override def shutdown(): Unit = ()
             override def shutdownNow(): util.List[Runnable] = Collections.emptyList[Runnable]
             override def execute(runnable: Runnable): Unit = ec execute runnable
             override def reportFailure(t: Throwable): Unit = ec reportFailure t
