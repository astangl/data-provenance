--- conflicted
+++ resolved
@@ -52,10 +52,7 @@
   
   import com.cibo.provenance.exceptions.InconsistentVersionException
   import com.google.common.cache.Cache
-<<<<<<< HEAD
-=======
   import com.cibo.provenance.kvstore._
->>>>>>> a4d2a9da
 
   import scala.reflect.ClassTag
   import scala.reflect.runtime.universe.TypeTag
