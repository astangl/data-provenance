--- conflicted
+++ resolved
@@ -706,13 +706,8 @@
     }
 
   protected def getListingRecursive(path: String): List[String] = {
-<<<<<<< HEAD
-    val listing1: Iterator[String] = storage.getKeySuffixes(path)
+    val listing1 = storage.getKeySuffixes(path)
     underlyingTrackerOption match {
-=======
-    val listing1 = storage.getKeySuffixes(path)
-    underlyingTracker match {
->>>>>>> 874c270c
       case Some(underlying) =>
         // NOTE: It would be a performance improvment to make this a merge sort.
         // In practice all lists used here are tiny, though.
